--- conflicted
+++ resolved
@@ -235,52 +235,7 @@
 async def main():
     drive = Drive()
 
-<<<<<<< HEAD
-    file_count = 0
-    # find **files** ONLY owned by the service account: reports@friday-institute.iam.gserviceaccount.com;
-    # and not shared with anyone else
-    total_size_in_mb = 0.0
-    query = "mimeType != 'application/vnd.google-apps.folder' and trashed = false"
-
-  
-    drive.empty_trash()
-
-    about = drive.about_get()
-
-    # dump to json file:
-    with open("./data/about.json", "w") as f:
-        json.dump(about, f)
-
-    for file in drive.list(query=query, order_by="modifiedTime asc"):
-        # check if it's shared with anyone else
-        size = int(file.get("size", 0))
-        size_in_mb = round(size / 1024 / 1024, 2)
-
-        permissions = file.get("permissions", file.get("permissionIds", []))
-
-        logger.info(f"Checking {file['name']}...; size {size_in_mb} MB")
-
-        if len(permissions) > 1:
-            logger.info(f"Skipping {file['name']}: shared with {len(permissions)}")
-            continue
-
-        logger.info(f"Deleting {file['name']}...")
-
-        drive.delete(file["id"])
-
-        file_count += 1
-        total_size_in_mb += size_in_mb
-
-        logger.info(
-            f"Deleted {file_count} files; total size deleted {total_size_in_mb} MB"
-        )
-
-    export_folder = (
-        "https://drive.google.com/drive/u/0/folders/1JGyx-4tsi1VME0Pab-cjX9ygs_kkgGj1"
-    )
-=======
     export_folder = "https://drive.google.com/drive/u/0/folders/0AMXg4ZUfGbSqUk9PVA"
->>>>>>> 54503741
 
     base_url = "https://console.runzero.com/api/v1.0/"
 
